use super::intrinsics;
use super::typing::{self, infer_root, InferContext};
use crate::interner::{ExprNodeId, Symbol, ToSymbol, TypeNodeId};
use crate::pattern::{Pattern, TypedId, TypedPattern};
use crate::{numeric, unit};
pub(crate) mod recursecheck;
pub mod selfconvert;
use crate::mir::{self, Argument, Instruction, Mir, VPtr, VReg, Value};

use std::sync::Arc;

use crate::types::{PType, Type};
use crate::utils::environment::{Environment, LookupRes};
use crate::utils::error::ReportableError;
use crate::utils::metadata::Span;

use crate::ast::{Expr, Literal};
// pub mod closure_convert;
// pub mod feedconvert;
// pub mod hir_solve_stage;

const DELAY_ADDITIONAL_OFFSET: u64 = 3;

#[derive(Debug, Default)]
struct ContextData {
    pub func_i: usize,
    pub current_bb: usize,
    pub state_offset: u64,
    pub push_sum: u64,
}
#[derive(Debug)]
pub struct Context {
    typeenv: InferContext,
    valenv: Environment<VPtr>,
    fn_label: Option<Symbol>,
    anonymous_fncount: u64,
    reg_count: VReg,
    program: Mir,
    data: Vec<ContextData>,
    data_i: usize,
}

impl Context {
    pub fn new(typeenv: InferContext) -> Self {
        Self {
            typeenv,
            valenv: Environment::new(),
            program: Default::default(),
            reg_count: 0,
            fn_label: None,
            anonymous_fncount: 0,
            data: vec![ContextData::default()],
            data_i: 0,
        }
    }
    fn get_ctxdata(&mut self) -> &mut ContextData {
        self.data.get_mut(self.data_i).unwrap()
    }

    fn consume_fnlabel(&mut self) -> Symbol {
        let res = self.fn_label.unwrap_or_else(|| {
            let res = format!("lambda_{}", self.anonymous_fncount);
            self.anonymous_fncount += 1;
            res.to_symbol()
        });
        self.fn_label = None;
        res
    }

    fn get_current_fn(&mut self) -> &mut mir::Function {
        let i = self.get_ctxdata().func_i;
        &mut self.program.functions[i]
    }
    fn make_delay(&mut self, f: &VPtr, args: &[ExprNodeId]) -> Result<Option<VPtr>, CompileError> {
        let rt = match f.as_ref() {
            Value::ExtFunction(name, rt) if *name != "delay".to_symbol() => rt,
            _ => return Ok(None),
        };

        let (max, src, time) = match args {
            [max, src, time] => (max, src, time),
            _ => return Ok(None),
        };

        match (rt.to_type(), max.to_expr()) {
            (Type::Primitive(PType::Numeric), Expr::Literal(Literal::Float(max))) => {
                let max_time = max.parse::<f64>().unwrap();
                let shift_size = max_time as u64 + DELAY_ADDITIONAL_OFFSET;
                self.get_current_fn().state_size += shift_size;
                let coffset = self.get_ctxdata().state_offset;
                if coffset > 0 {
                    self.get_current_basicblock()
                        .0
                        .push((Arc::new(Value::None), Instruction::PushStateOffset(coffset)));
                    self.get_ctxdata().push_sum += coffset;
                }
                let args = self.eval_args(&[*src, *time])?;
                let (args, _types): (Vec<VPtr>, Vec<TypeNodeId>) = args.into_iter().unzip();
                let res = Ok(Some(self.push_inst(Instruction::Delay(
                    max_time as u64,
                    args[0].clone(),
                    args[1].clone(),
                ))));
                res
            }
            _ => Err(CompileError(
                CompileErrorKind::UnboundedDelay,
                max.to_span().clone(),
            )),
        }
    }
    fn make_binop_intrinsic(
        &self,
        label: Symbol,
        args: &[(VPtr, TypeNodeId)],
    ) -> Option<Instruction> {
        debug_assert_eq!(args.len(), 2);
        let a0 = args[0].0.clone();
        let a1 = args[1].0.clone();
        match label.as_str() {
            intrinsics::ADD => Some(Instruction::AddF(a0, a1)),
            intrinsics::SUB => Some(Instruction::SubF(a0, a1)),
            intrinsics::MULT => Some(Instruction::MulF(a0, a1)),
            intrinsics::DIV => Some(Instruction::DivF(a0, a1)),
            intrinsics::EXP => Some(Instruction::PowF(a0, a1)),
            intrinsics::MODULO => Some(Instruction::ModF(a0, a1)),
            intrinsics::LOG => Some(Instruction::LogF(a0, a1)),
            intrinsics::GT => Some(Instruction::Gt(a0, a1)),
            intrinsics::GE => Some(Instruction::Ge(a0, a1)),
            intrinsics::LT => Some(Instruction::Lt(a0, a1)),
            intrinsics::LE => Some(Instruction::Le(a0, a1)),
            intrinsics::EQ => Some(Instruction::Eq(a0, a1)),
            intrinsics::NE => Some(Instruction::Ne(a0, a1)),
            intrinsics::AND => Some(Instruction::And(a0, a1)),
            intrinsics::OR => Some(Instruction::Or(a0, a1)),
            _ => None,
        }
    }
    fn make_uniop_intrinsic(
        &mut self,
        label: Symbol,
        args: &[(VPtr, TypeNodeId)],
    ) -> Option<Instruction> {
        debug_assert_eq!(args.len(), 1);
        let a0 = args[0].0.clone();
        match label.as_str() {
            intrinsics::NEG => Some(Instruction::NegF(a0)),
            intrinsics::SQRT => Some(Instruction::SqrtF(a0)),
            intrinsics::ABS => Some(Instruction::AbsF(a0)),
            intrinsics::SIN => Some(Instruction::SinF(a0)),
            intrinsics::COS => Some(Instruction::CosF(a0)),
            intrinsics::MEM => {
                self.get_current_fn().state_size += 1;
                Some(Instruction::Mem(a0))
            }
            _ => None,
        }
    }

    fn make_intrinsics(
        &mut self,
        label: Symbol,
        args: &[(VPtr, TypeNodeId)],
    ) -> Result<Option<VPtr>, CompileError> {
        let inst = match args.len() {
            1 => self.make_uniop_intrinsic(label, args),
            2 => self.make_binop_intrinsic(label, args),
            _ => return Ok(None),
        };
        Ok(inst.map(|i| self.push_inst(i)))
    }
    fn get_current_basicblock(&mut self) -> &mut mir::Block {
        let bbid = self.get_ctxdata().current_bb;
        self.get_current_fn()
            .body
            .get_mut(bbid)
            .expect("no basic block found")
    }
    fn add_new_basicblock(&mut self) {
        let idx = self.get_current_fn().add_new_basicblock();
        self.get_ctxdata().current_bb = idx;
    }
    fn gen_new_register(&mut self) -> VPtr {
        let res = Arc::new(Value::Register(self.reg_count));
        self.reg_count += 1;
        res
    }
    fn push_inst(&mut self, inst: Instruction) -> VPtr {
        let res = self.gen_new_register();
        self.get_current_basicblock().0.push((res.clone(), inst));
        res
    }
    fn add_bind(&mut self, bind: (Symbol, VPtr)) {
        self.valenv.add_bind(&[bind]);
    }
    fn add_bind_pattern(
        &mut self,
        pattern: &TypedPattern,
        v: VPtr,
        ty: TypeNodeId,
    ) -> Result<(), CompileError> {
        let TypedPattern { pat, .. } = pattern;
        let span = pattern.to_span();
        match (pat, ty.to_type()) {
            (Pattern::Single(id), _) => Ok(self.add_bind((*id, v))),
            (Pattern::Tuple(patterns), Type::Tuple(tvec)) => {
                let v = if matches!(v.as_ref(), Value::Global(_)) {
                    self.push_inst(Instruction::GetGlobal(v.clone(), ty))
                } else {
                    v
                };
                for ((i, pat), cty) in patterns.iter().enumerate().zip(tvec.iter()) {
                    let v = self.push_inst(Instruction::GetElement {
                        value: v.clone(),
                        ty,
                        array_idx: 0,
                        tuple_offset: i as u64,
                    });
                    let tid = Type::Unknown.into_id_with_span(span.clone());
                    let tpat = TypedPattern {
                        pat: pat.clone(),
                        ty: tid,
                    };
                    self.add_bind_pattern(&tpat, v, *cty)?;
                }
                Ok(())
            }
            _ => {
                panic!("typing error in the previous stage")
            }
        }
    }
    fn make_new_function(
        &mut self,
        name: Symbol,
        args: &[VPtr],
        argtypes: &[TypeNodeId],
        parent_i: Option<usize>,
    ) -> usize {
        let newf = mir::Function::new(name, args, argtypes, parent_i);
        self.program.functions.push(newf);
        let idx = self.program.functions.len() - 1;
        idx
    }
    fn do_in_child_ctx<F: FnMut(&mut Self, usize) -> Result<(VPtr, TypeNodeId), CompileError>>(
        &mut self,
        fname: Symbol,
        abinds: &[(Symbol, VPtr)],
        types: &[TypeNodeId],
        mut action: F,
    ) -> Result<(usize, VPtr), CompileError> {
        self.valenv.extend();
        self.valenv.add_bind(abinds);
        let args = abinds.iter().map(|(_, a)| a.clone()).collect::<Vec<_>>();
        let label = self.get_ctxdata().func_i;
        let c_idx = self.make_new_function(fname, &args, types, Some(label));

        self.data.push(ContextData {
            func_i: c_idx,
            current_bb: 0,
            state_offset: 0,
            push_sum: 0,
        });
        self.data_i += 1;
        //do action
        let (fptr, ty) = action(self, c_idx)?;

        // TODO: ideally, type should be infered before the actual action
        let f = self.program.functions.get_mut(c_idx).unwrap();
        f.return_type.get_or_init(|| ty);

        //post action
        let _ = self.data.pop();
        self.data_i -= 1;
        self.valenv.to_outer();
        Ok((c_idx, fptr))
    }
    fn lookup(&self, key: &Symbol) -> LookupRes<VPtr> {
        match self.valenv.lookup_cls(key) {
            LookupRes::Local(v) => LookupRes::Local(v.clone()),
            LookupRes::UpValue(level, v) => LookupRes::UpValue(level, v.clone()),
            LookupRes::Global(v) => LookupRes::Global(v.clone()),
            LookupRes::None => LookupRes::None,
        }
    }

    pub fn eval_literal(&mut self, lit: &Literal, _span: &Span) -> Result<VPtr, CompileError> {
        let v = match lit {
            Literal::String(_) => todo!(),
            Literal::Int(i) => self.push_inst(Instruction::Integer(*i)),
            Literal::Float(f) => self.push_inst(Instruction::Float(
                f.parse::<f64>().expect("illegal float format"),
            )),
            Literal::SelfLit => unreachable!(),
            Literal::Now => todo!(),
        };
        Ok(v)
    }
    pub fn eval_var(
        &mut self,
        name: Symbol,
        t: TypeNodeId,
        span: &Span,
    ) -> Result<VPtr, CompileError> {
        let v = match self.lookup(&name) {
            LookupRes::Local(v) => match v.as_ref() {
                Value::Function(i, _s, _nret) => {
                    let reg = self.push_inst(Instruction::Uinteger(*i as u64));
                    self.push_inst(Instruction::Closure(reg))
                }
                _ => self.push_inst(Instruction::Load(v.clone(), t)),
            },
            LookupRes::UpValue(level, v) => (0..level).into_iter().rev().fold(v, |upv, i| {
                let res = self.gen_new_register();
                let current = self.data.get_mut(self.data_i - i).unwrap();
                let currentf = self.program.functions.get_mut(current.func_i).unwrap();
                let currentbb = currentf.body.get_mut(current.current_bb).unwrap();
                currentf.upindexes.push(upv.clone());
                let upi = (currentf.upindexes.len() - 1) as u64;

                currentbb
                    .0
                    .push((res.clone(), Instruction::GetUpValue(upi, t)));
                res
            }),
            LookupRes::Global(v) => match v.as_ref() {
                Value::Global(_gv) => self.push_inst(Instruction::GetGlobal(v.clone(), t)),
                Value::Function(_, _, _) | Value::Register(_) | Value::FixPoint(_) => v.clone(),
                _ => unreachable!("non global_value"),
            },
            LookupRes::None => {
                let ty = self
                    .typeenv
                    .lookup(&name, span)
                    .map_err(CompileError::from)?;
                Arc::new(Value::ExtFunction(name, ty))
            }
        };
        Ok(v)
    }
    fn emit_fncall(
        &mut self,
        idx: u64,
        statesize: u64,
        args: Vec<(VPtr, TypeNodeId)>,
        ret_t: TypeNodeId,
    ) -> VPtr {
        let f = {
            self.get_current_fn().state_size += statesize;
            self.push_inst(Instruction::Uinteger(idx))
        };
        //insert pushstateoffset
        if self.get_ctxdata().state_offset > 0 {
            self.get_current_basicblock().0.push((
                Arc::new(Value::None),
                Instruction::PushStateOffset(statesize),
            ));
            self.get_ctxdata().push_sum += statesize;
        }

        let res = self.push_inst(Instruction::Call(f.clone(), args, ret_t));
        if statesize > 0 {
            self.get_ctxdata().state_offset += statesize;
        }
        res
    }
    fn eval_args(&mut self, args: &[ExprNodeId]) -> Result<Vec<(VPtr, TypeNodeId)>, CompileError> {
        args.iter()
            .map(|a_meta| -> Result<_, CompileError> {
                let (v, t) = self.eval_expr(*a_meta)?;
                let res = match v.as_ref() {
                    // for the higher order function, make closure regardless it is global function
                    Value::Function(idx, _, _) => {
                        let f = self.push_inst(Instruction::Uinteger(*idx as u64));
                        self.push_inst(Instruction::Closure(f))
                    }
                    _ => v.clone(),
                };
                Ok((res, t))
            })
            .try_collect::<Vec<_>>()
    }
    fn eval_block(
        &mut self,
        block: Option<ExprNodeId>,
    ) -> Result<(VPtr, TypeNodeId), CompileError> {
        self.add_new_basicblock();
        let (e, rt) = match block {
            Some(e) => self.eval_expr(e),
            None => Ok((Arc::new(Value::None), unit!())),
        }?;
        //if returning non-closure function, make closure
        let e = match e.as_ref() {
            Value::Function(idx, _, _) => {
                let cpos = self.push_inst(Instruction::Uinteger(*idx as u64));
                self.push_inst(Instruction::Closure(cpos))
            }
            _ => e,
        };
        Ok((e, rt))
    }
    pub fn eval_expr(&mut self, e: ExprNodeId) -> Result<(VPtr, TypeNodeId), CompileError> {
        let span = e.to_span();
        let ty = self.typeenv.lookup_res(e);
        match &e.to_expr() {
            Expr::Literal(lit) => {
                let v = self.eval_literal(lit, &span)?;
                let t = InferContext::infer_type_literal(lit).map_err(CompileError::from)?;
                Ok((v, t))
            }
            Expr::Var(name, _time) => Ok((self.eval_var(*name, ty, &span)?, ty)),
            Expr::Block(b) => {
                if let Some(block) = b {
                    self.eval_expr(*block)
                } else {
                    Ok((Arc::new(Value::None), unit!()))
                }
            }
            Expr::Tuple(items) => {
                let len = items.len();
                if len == 0 {
                    unreachable!("0-length tuple is not supported");
                }
                let alloc_insert_point = self.get_current_basicblock().0.len();
                let dst = self.gen_new_register();
                for (i, e) in items.iter().enumerate() {
                    let (v, elem_ty) = self.eval_expr(*e)?;
                    let ptr = self.push_inst(Instruction::GetElement {
                        value: dst.clone(),
                        ty, // lazyly set after loops
                        array_idx: 0,
                        tuple_offset: i as u64,
                    });

                    self.push_inst(Instruction::Store(ptr, v, elem_ty));
                }
                self.get_current_basicblock()
                    .0
                    .insert(alloc_insert_point, (dst.clone(), Instruction::Alloc(ty)));
                // TODO: validate if the types are all identical?
                // let first_ty = &types[0];
                // if !types.iter().all(|x| x == first_ty) {
                //     todo!("Return error");
                // }

                // pass only the head of the tuple, and the length can be known
                // from the type information.
                Ok((dst, ty))
            }
            Expr::Proj(_, _) => todo!(),
            Expr::Apply(f, args) => {
                let (f, ft) = self.eval_expr(*f)?;
                let del = self.make_delay(&f, args)?;
                if let Some(d) = del {
                    Ok((d, Type::Primitive(PType::Numeric).into_id()))
                } else {
                    let atvvec = self.eval_args(args)?;
                    let rt = if let Type::Function(_, rt, _) = ft.to_type() {
                        rt
                    } else {
                        panic!("non function type {} {} ", ft.to_type(), ty.to_type());
                    };
                    let res = match f.as_ref() {
                        Value::Global(v) => match v.as_ref() {
                            Value::Function(idx, statesize, _rty) => {
                                self.emit_fncall(*idx as u64, *statesize, atvvec.clone(), rt)
                            }
                            Value::Register(_) => {
                                self.push_inst(Instruction::CallCls(v.clone(), atvvec.clone(), rt))
                            }
                            Value::FixPoint(fnid) => {
                                let clspos = self.push_inst(Instruction::Uinteger(*fnid as u64));
                                let cls = self.push_inst(Instruction::Closure(clspos));
                                self.push_inst(Instruction::CallCls(cls, atvvec.clone(), rt))
                            }
                            _ => {
                                panic!("calling non-function global value")
                            }
                        },
                        Value::Register(_) => {
                            //closure
                            //do not increment state size for closure
                            self.push_inst(Instruction::CallCls(f.clone(), atvvec.clone(), rt))
                        }
                        Value::FixPoint(fnid) => {
                            let clspos = self.push_inst(Instruction::Uinteger(*fnid as u64));
                            let cls = self.push_inst(Instruction::Closure(clspos));
                            self.push_inst(Instruction::CallCls(cls, atvvec.clone(), rt))
                        }

                        Value::Function(idx, statesize, _ret_t) => {
                            self.emit_fncall(*idx as u64, *statesize, atvvec.clone(), rt)
                        }
                        Value::ExtFunction(label, _ty) => {
                            if let Some(res) = self.make_intrinsics(*label, &atvvec)? {
                                res
                            } else {
                                self.push_inst(Instruction::Call(f.clone(), atvvec.clone(), rt))
                            }
                        }
                        // Value::ExternalClosure(i) => todo!(),
                        Value::None => unreachable!(),
                        _ => todo!(),
                    };
                    Ok((res, rt))
                }
            }
            Expr::Lambda(ids, _rett, body) => {
                let (atypes, rt) = match ty.to_type() {
                    Type::Function(atypes, rt, _) => (atypes.clone(), rt),
                    _ => panic!(),
                };
                let binds = ids
                    .iter()
                    .enumerate()
                    .zip(atypes.iter())
                    .map(|((idx, name), t)| {
                        let label = name.id;
                        let a = Argument(label, *t);
                        let res = (label, Arc::new(Value::Argument(idx, Arc::new(a))));
                        res
                    })
                    .collect::<Vec<_>>();

                let name = self.consume_fnlabel();
                let (c_idx, f) = self.do_in_child_ctx(name, &binds, &atypes, |ctx, c_idx| {
                    let (res, _) = ctx.eval_expr(*body)?;

                    let state_size = {
                        let child = ctx.program.functions.get_mut(c_idx).unwrap();
                        child.state_size
                    };
                    let push_sum = ctx.get_ctxdata().push_sum;
                    if push_sum > 0 {
                        ctx.get_current_basicblock().0.push((
                            Arc::new(mir::Value::None),
                            Instruction::PopStateOffset(push_sum),
                        )); //todo:offset size
                    }
                    match (res.as_ref(), rt.to_type()) {
                        (_, Type::Primitive(PType::Unit)) => {
                            let _ = ctx.push_inst(Instruction::Return(Arc::new(Value::None), rt));
                        }
<<<<<<< HEAD
                        match (res.as_ref(), res_type.to_type()) {
                            (_, Type::Primitive(PType::Unit) | Type::Unknown) => {
                                let _ = ctx.push_inst(Instruction::Return(
                                    Arc::new(Value::None),
                                    res_type,
                                ));
                            }
                            (Value::State(v), _) => {
                                let _ = ctx.push_inst(Instruction::ReturnFeed(v.clone(), res_type));
                            }
                            (Value::Function(i, _, _), _) => {
                                let idx = ctx.push_inst(Instruction::Uinteger(*i as u64));
                                let cls = ctx.push_inst(Instruction::Closure(idx));
                                let _ = ctx.push_inst(Instruction::Return(cls, res_type));
                            }
                            (_, _) => {
                                //TODO: if the return type is the agreggated type that contains function such as tuple of closures, such cases are not handled correctly.
                                if res_type.to_type().is_function() {
                                    let newres =
                                        ctx.push_inst(Instruction::CloseUpValue(res.clone()));
                                    let _ = ctx.push_inst(Instruction::Return(
                                        newres.clone(),
                                        res_type.clone(),
                                    ));
                                } else {
                                    let _ = ctx.push_inst(Instruction::Return(
                                        res.clone(),
                                        res_type.clone(),
                                    ));
                                }
                            }
                        };
=======
                        (Value::State(v), _) => {
                            let _ = ctx.push_inst(Instruction::ReturnFeed(v.clone(), rt));
                        }
                        (Value::Function(i, _, _), _) => {
                            let idx = ctx.push_inst(Instruction::Uinteger(*i as u64));
                            let cls = ctx.push_inst(Instruction::Closure(idx));
                            let _ = ctx.push_inst(Instruction::Return(cls, rt));
                        }
                        (_, _) => {
                            let _ = ctx.push_inst(Instruction::Return(res.clone(), rt));
                        }
                    };
>>>>>>> 72b5d230

                    let f = Arc::new(Value::Function(c_idx, state_size, rt));
                    Ok((f, rt))
                })?;
                let child = self.program.functions.get_mut(c_idx).unwrap();
                let res = if child.upindexes.is_empty() {
                    //todo:make Closure
                    f
                } else {
                    let idxcell = self.push_inst(Instruction::Uinteger(c_idx as u64));
                    self.push_inst(Instruction::Closure(idxcell))
                };
                Ok((res, ty))
            }
            Expr::Feed(id, expr) => {
                //set typesize lazily
                let res = self.push_inst(Instruction::GetState(ty));
                self.get_ctxdata().state_offset += 1;
                self.add_bind((*id, res.clone()));
                let (retv, _t) = self.eval_expr(*expr)?;
                self.get_current_fn().state_size += 1;
                Ok((Arc::new(Value::State(retv)), ty))
            }
            Expr::Let(pat, body, then) => {
                if let Ok(tid) = TypedId::try_from(pat.clone()) {
                    self.fn_label = Some(tid.id);
                };
                let insert_pos = if self.program.functions.is_empty() {
                    0
                } else {
                    self.get_current_basicblock().0.len()
                };
                let is_global = self.get_ctxdata().func_i == 0;
                let (bodyv, t) = self.eval_expr(*body)?;
                //todo:need to boolean and insert cast
                self.fn_label = None;

                match (
                    is_global,
                    matches!(bodyv.as_ref(), Value::Function(_, _, _)),
                    then,
                ) {
                    (true, false, Some(then_e)) => {
                        let gv = Arc::new(Value::Global(bodyv.clone()));
                        if t.to_type().is_function() {
                            //globally allocated closures are immidiately closed, not to be disposed
                            let b = self.push_inst(Instruction::CloseUpValue(bodyv.clone()));
                            let _greg =
                                self.push_inst(Instruction::SetGlobal(gv.clone(), b, t.clone()));
                        } else {
                            let _greg = self.push_inst(Instruction::SetGlobal(
                                gv.clone(),
                                bodyv.clone(),
                                t.clone(),
                            ));
                        }
                        self.add_bind_pattern(pat, gv, t)?;
                        self.eval_expr(*then_e)
                    }
                    (false, false, Some(then_e)) => {
                        let alloc_res = self.gen_new_register();
                        let block = &mut self.get_current_basicblock().0;
                        block.insert(insert_pos, (alloc_res.clone(), Instruction::Alloc(t)));
                        let _ =
                            self.push_inst(Instruction::Store(alloc_res.clone(), bodyv.clone(), t));

                        self.add_bind_pattern(pat, alloc_res, t)?;
                        self.eval_expr(*then_e)
                    }
                    (_, _, Some(then_e)) => {
                        self.add_bind_pattern(pat, bodyv, t)?;
                        self.eval_expr(*then_e)
                    }
                    (_, _, None) => Ok((Arc::new(Value::None), unit!())),
                }
            }
            Expr::LetRec(id, body, then) => {
                self.fn_label = Some(id.id);
                let nextfunid = self.program.functions.len();
                let fix = Arc::new(Value::FixPoint(nextfunid));

                // let alloc = self.push_inst(Instruction::Alloc(t.clone()));
                // let _ = self.push_inst(Instruction::Store(alloc.clone(), fix));
                let bind = (id.id, fix);
                self.add_bind(bind);
                let (b, _bt) = self.eval_expr(*body)?;
                //set bind from fixpoint to computed lambda
                let (_, v) = self
                    .valenv
                    .0
                    .iter_mut()
                    .find_map(|lenv| lenv.iter_mut().find(|(name, _)| *name == id.id))
                    .unwrap();
                *v = b;
                if let Some(then_e) = then {
                    self.eval_expr(*then_e)
                } else {
                    Ok((Arc::new(Value::None), unit!()))
                }
            }
            Expr::If(cond, then, else_) => {
                let (c, _) = self.eval_expr(*cond)?;
                let bbidx = self.get_ctxdata().current_bb;
                let _ = self.push_inst(Instruction::JmpIf(
                    c,
                    (bbidx + 1) as u64,
                    (bbidx + 2) as u64,
                ));
                //insert then block
                let (t, _) = self.eval_block(Some(*then))?;
                //jmp to ret is inserted in bytecodegen
                //insert else block
                let (e, _) = self.eval_block(*else_)?;
                //insert return block
                self.add_new_basicblock();
                let res = self.push_inst(Instruction::Phi(t, e));
                Ok((res, ty))
            }
            Expr::Bracket(_) => todo!(),
            Expr::Escape(_) => todo!(),
            Expr::Error => todo!(),
            Expr::Assign(_, _) => todo!(),
            Expr::Then(_, _) => todo!(),
        }
    }
}

#[derive(Clone, Debug)]
pub enum CompileErrorKind {
    TypingFailure(typing::ErrorKind),
    UnboundedDelay,
    TooManyConstants,
    VariableNotFound(String),
}
#[derive(Clone, Debug)]
pub struct CompileError(CompileErrorKind, Span);

impl std::fmt::Display for CompileError {
    fn fmt(&self, f: &mut std::fmt::Formatter<'_>) -> std::fmt::Result {
        let CompileError(kind, _span) = self;
        match kind {
            CompileErrorKind::TypingFailure(k) => write!(f, "{k}"),
            CompileErrorKind::UnboundedDelay => {
                write!(f, "Maximium delay time needs to be a number literal.")
            }

            CompileErrorKind::TooManyConstants => write!(f, "too many constants."),
            CompileErrorKind::VariableNotFound(s) => write!(f, "Variable {s} not found."),
        }
    }
}
impl std::error::Error for CompileError {}
impl From<typing::Error> for CompileError {
    fn from(value: typing::Error) -> Self {
        Self(CompileErrorKind::TypingFailure(value.0), value.1)
    }
}
impl ReportableError for CompileError {
    fn get_span(&self) -> std::ops::Range<usize> {
        self.1.clone()
    }
}

pub fn compile(root_expr_id: ExprNodeId) -> Result<Mir, Box<dyn ReportableError>> {
    let ast2 = recursecheck::convert_recurse(root_expr_id);
    let expr2 = selfconvert::convert_self_top(ast2).map_err(|e| {
        let eb: Box<dyn ReportableError> = Box::new(e);
        eb
    })?;
    let infer_ctx = infer_root(expr2)
        .map_err(|err| Box::new(CompileError::from(err)) as Box<dyn ReportableError>)?;
    let mut ctx = Context::new(infer_ctx);
    let _res = ctx.eval_expr(expr2).map_err(|e| {
        let eb: Box<dyn ReportableError> = Box::new(e);
        eb
    })?;
    Ok(ctx.program.clone())
}<|MERGE_RESOLUTION|>--- conflicted
+++ resolved
@@ -541,40 +541,6 @@
                         (_, Type::Primitive(PType::Unit)) => {
                             let _ = ctx.push_inst(Instruction::Return(Arc::new(Value::None), rt));
                         }
-<<<<<<< HEAD
-                        match (res.as_ref(), res_type.to_type()) {
-                            (_, Type::Primitive(PType::Unit) | Type::Unknown) => {
-                                let _ = ctx.push_inst(Instruction::Return(
-                                    Arc::new(Value::None),
-                                    res_type,
-                                ));
-                            }
-                            (Value::State(v), _) => {
-                                let _ = ctx.push_inst(Instruction::ReturnFeed(v.clone(), res_type));
-                            }
-                            (Value::Function(i, _, _), _) => {
-                                let idx = ctx.push_inst(Instruction::Uinteger(*i as u64));
-                                let cls = ctx.push_inst(Instruction::Closure(idx));
-                                let _ = ctx.push_inst(Instruction::Return(cls, res_type));
-                            }
-                            (_, _) => {
-                                //TODO: if the return type is the agreggated type that contains function such as tuple of closures, such cases are not handled correctly.
-                                if res_type.to_type().is_function() {
-                                    let newres =
-                                        ctx.push_inst(Instruction::CloseUpValue(res.clone()));
-                                    let _ = ctx.push_inst(Instruction::Return(
-                                        newres.clone(),
-                                        res_type.clone(),
-                                    ));
-                                } else {
-                                    let _ = ctx.push_inst(Instruction::Return(
-                                        res.clone(),
-                                        res_type.clone(),
-                                    ));
-                                }
-                            }
-                        };
-=======
                         (Value::State(v), _) => {
                             let _ = ctx.push_inst(Instruction::ReturnFeed(v.clone(), rt));
                         }
@@ -587,7 +553,6 @@
                             let _ = ctx.push_inst(Instruction::Return(res.clone(), rt));
                         }
                     };
->>>>>>> 72b5d230
 
                     let f = Arc::new(Value::Function(c_idx, state_size, rt));
                     Ok((f, rt))
