use crate::ast::{Expr, Literal};
use crate::compiler::intrinsics;
use crate::interner::{ExprKey, ExprNodeId, Symbol, ToSymbol, TypeNodeId};
use crate::pattern::{Pattern, TypedPattern};
use crate::runtime::vm::builtin;
use crate::types::{PType, Type, TypeVar};
use crate::utils::{environment::Environment, error::ReportableError, metadata::Span};
use crate::{function, numeric};
use std::cell::RefCell;
use std::collections::{BTreeMap, HashMap};
use std::fmt;
use std::rc::Rc;

//todo: span for 2 different locations
#[derive(Clone, Debug, PartialEq)]
pub enum ErrorKind {
    TypeMismatch(Type, Type),
    PatternMismatch(Type, Pattern),
    NonFunction(Type),
    CircularType,
    IndexOutOfRange(u16, u16),
    IndexForNonTuple,
    VariableNotFound(String),
    NonPrimitiveInFeed,
}
#[derive(Clone, Debug, PartialEq)]
pub struct Error(pub ErrorKind, pub Span);

impl fmt::Display for ErrorKind {
    fn fmt(&self, f: &mut fmt::Formatter) -> fmt::Result {
        match &self {
            ErrorKind::TypeMismatch(e, a) => write!(f, "Type Mismatch, between {e} and {a}"),
            ErrorKind::PatternMismatch(e, p) => write!(f, "Pattern {p} cannot have {e} type."),

            ErrorKind::CircularType => write!(f, "Circular loop of type definition"),
            ErrorKind::IndexOutOfRange(len, idx) => write!(
                f,
                "Length of tuple elements is {} but index was {}",
                len, idx
            ),
            ErrorKind::IndexForNonTuple => write!(f, "Index access for non-tuple variable"),
            ErrorKind::VariableNotFound(v) => {
                write!(f, "Variable {} not found in this scope", v)
            }
            ErrorKind::NonPrimitiveInFeed => {
                write!(f, "Function that uses self cannot be return function type.")
            }
            ErrorKind::NonFunction(t) => write!(f, "{t} is not a function type."),
        }
    }
}
impl fmt::Display for Error {
    fn fmt(&self, f: &mut fmt::Formatter<'_>) -> fmt::Result {
        self.0.fmt(f)
    }
}
impl std::error::Error for Error {}
impl ReportableError for Error {
    fn get_span(&self) -> std::ops::Range<usize> {
        self.1.clone()
    }
}

#[derive(Clone, Debug, PartialEq)]
pub struct InferContext {
    interm_idx: u64,
    subst_map: BTreeMap<i64, TypeNodeId>,
    result_map: BTreeMap<ExprKey, TypeNodeId>,
    pub env: Environment<TypeNodeId>, // interm_map:HashMap<i64,Type>
}
impl std::default::Default for InferContext {
    fn default() -> Self {
        let mut res = Self {
            interm_idx: 0,
            subst_map: Default::default(),
            result_map: Default::default(),
            env: Environment::<TypeNodeId>::new(),
        };
        res.env.extend();
        Self::register_intrinsics(&mut res.env);
        Self::register_builtin(&mut res.env);

        res
    }
}
impl InferContext {
    fn register_intrinsics(env: &mut Environment<TypeNodeId>) {
        let binop_ty = function!(vec![numeric!(), numeric!()], numeric!());
        let binop_names = [
            intrinsics::ADD,
            intrinsics::SUB,
            intrinsics::MULT,
            intrinsics::DIV,
            intrinsics::MODULO,
            intrinsics::EXP,
            intrinsics::GT,
            intrinsics::LT,
            intrinsics::GE,
            intrinsics::LE,
            intrinsics::EQ,
            intrinsics::NE,
        ];
        let uniop_ty = function!(vec![numeric!()], numeric!());
        let uniop_names = [
            intrinsics::NEG,
            intrinsics::MEM,
            intrinsics::SIN,
            intrinsics::COS,
            intrinsics::ABS,
            intrinsics::SQRT,
        ];
        let mut binds = binop_names
            .iter()
            .map(|n| (n.to_symbol(), binop_ty))
            .collect::<Vec<(Symbol, TypeNodeId)>>();
        uniop_names
            .iter()
            .map(|n| (n.to_symbol(), uniop_ty))
            .collect_into(&mut binds);
        binds.push((
            intrinsics::DELAY.to_symbol(),
            function!(vec![numeric!(), numeric!(), numeric!()], numeric!()),
        ));
        env.add_bind(&binds);
    }
    fn register_builtin(env: &mut Environment<TypeNodeId>) {
        let binds = builtin::get_builtin_fns()
            .iter()
            .map(|(name, _, t)| (name.to_symbol(), *t))
            .collect::<Vec<_>>();
        env.add_bind(&binds);
    }
    pub fn gen_intermediate_type(&mut self) -> TypeNodeId {
        let res = Type::Intermediate(Rc::new(RefCell::new(TypeVar::new(self.interm_idx)))).into_id();
        self.interm_idx += 1;
        res
    }
    pub fn gen_intermediate_type_with_span(&mut self, span: Span) -> TypeNodeId {
        let res =
            Type::Intermediate(Rc::new(RefCell::new(TypeVar::new(self.interm_idx)))).into_id_with_span(span);
        self.interm_idx += 1;
        res
    }
    pub fn convert_unknown_to_intermediate(&mut self, t: TypeNodeId) -> TypeNodeId {
        match t.to_type() {
            Type::Unknown => self.gen_intermediate_type(),
            _ => t,
        }
    }
    pub fn convert_unknown_function(
        &mut self,
        atypes: &[TypeNodeId],
        rty: TypeNodeId,
        s: Option<TypeNodeId>,
    ) -> TypeNodeId {
        let a = atypes
            .iter()
            .map(|a| self.convert_unknown_to_intermediate(*a))
            .collect();
        let r = self.convert_unknown_to_intermediate(rty);
        Type::Function(a, r, s).into_id()
    }
    // return true when the circular loop of intermediate variable exists.
    pub fn occur_check(&self, id1: u64, t2: TypeNodeId) -> bool {
        let cls = |t2dash: TypeNodeId| -> bool { self.occur_check(id1, t2dash) };

        let vec_cls = |t: &[_]| -> bool { t.iter().all(|a| cls(*a)) };

        match &t2.to_type() {
            Type::Intermediate(cell) => {
                let tv2 = &cell.borrow() as &TypeVar;
                match tv2.parent {
                    Some(tid2) => id1 == tv2.var && self.occur_check(id1, tid2),
                    None => id1 == tv2.var,
                }
            }
            Type::Array(a) => cls(*a),
            Type::Tuple(t) => vec_cls(t),
            Type::Function(p, r, s) => {
                vec_cls(p)
                    && cls(*r)
                    && cls(s.map(|x| x).unwrap_or_else(|| Type::Unknown.into_id()))
            }
            Type::Struct(_s) => todo!(),
            _ => false,
        }
    }

    // fn substitute_intermediate_type(&self, id: i64) -> TypeNodeId {
    //     match self.subst_map.get(&id) {
    //         Some(t) => match t.to_type() {
    //             Type::Intermediate(tv) => self.substitute_intermediate_type(i),
    //             _ => *t,
    //         },
    //         None => None,
    //     }
    // }
    fn substitute_type(&self, t: TypeNodeId) -> TypeNodeId {
        match t.to_type() {
            Type::Intermediate(cell) => {
                let TypeVar { parent, var: _ } = &cell.borrow() as &TypeVar;
                match parent {
                    Some(p) => *p,
                    None => t,
                }
            }
            _ => t.apply_fn(|ty| self.substitute_type(ty)),
        }
    }
    fn substitute_all_intermediates(&mut self) {
        let mut e_list = self
            .result_map
            .iter()
<<<<<<< HEAD
            .map(|(e, t)| {
                log::debug!("e: {:?} t: {}", e, t.to_type());
                (*e, self.substitute_type(*t))
=======
            .filter_map(|(e, t)| {
                t.to_type()
                    .is_intermediate()
                    .and_then(|id| self.substitute_intermediate_type(id).map(|t| (*e, t)))
>>>>>>> e44ce91b
            })
            .collect::<Vec<_>>();

        e_list.iter_mut().for_each(|(e, t)| {
            let _old = self.result_map.insert(*e, *t);
        })
    }

    pub fn unify_types(&mut self, t1: TypeNodeId, t2: TypeNodeId) -> Result<TypeNodeId, Error> {
        let mut unify_vec = |a1: &[TypeNodeId], a2: &[TypeNodeId]| -> Result<Vec<_>, Error> {
            a1.iter()
                .zip(a2.iter())
                .map(|(v1, v2)| self.unify_types(*v1, *v2))
                .try_collect()
        };
        log::debug!("unify {} and {}", t1.to_type(), t2.to_type());
        let t1r = t1.get_root();
        let t2r = t2.get_root();
        match &(t1r.to_type(), t2r.to_type()) {
            (Type::Intermediate(i1), Type::Intermediate(i2)) => {
                let tv1 = &mut i1.borrow_mut() as &mut TypeVar;
                let tv2 = &mut i2.borrow_mut() as &mut TypeVar;
                match (tv1.parent, tv2.parent) {
                    (None, None) => {
                        if tv1.var > tv2.var {
                            tv2.parent = Some(t1r);
                            Ok(t1r)
                        } else {
                            tv1.parent = Some(t2r);
                            Ok(t2r)
                        }
                    }
                    (_, Some(p2)) => {
                        tv1.parent = Some(p2);
                        Ok(p2)
                    }
                    (Some(p1), _) => {
                        tv2.parent = Some(p1);
                        Ok(p1)
                    }
                }
            }
            (Type::Intermediate(i1), _) => {
                let tv1 = &mut i1.borrow_mut() as &mut TypeVar;
                tv1.parent = Some(t2r);
                // log::debug!("unified t1:{} t1r:{} i1:{}", t1.to_type(),t1r.to_type(),&i1.borrow() as &TypeVar);
                Ok(t2r)
            }
            (_, Type::Intermediate(i2)) => {
                let tv2 = &mut i2.borrow_mut() as &mut TypeVar;
                tv2.parent = Some(t1r);
                Ok(t1r)
            }
            (Type::Array(a1), Type::Array(a2)) => {
                Ok(Type::Array(self.unify_types(*a1, *a2)?).into_id())
            }
            (Type::Ref(x1), Type::Ref(x2)) => Ok(Type::Ref(self.unify_types(*x1, *x2)?).into_id()),
            (Type::Tuple(a1), Type::Tuple(a2)) => Ok(Type::Tuple(unify_vec(a1, a2)?).into_id()),
            (Type::Struct(_a1), Type::Struct(_a2)) => todo!(), //todo
            (Type::Function(p1, r1, s1), Type::Function(p2, r2, s2)) => Ok(Type::Function(
                unify_vec(p1, p2)?,
                self.unify_types(*r1, *r2)?,
                match (s1, s2) {
                    (Some(e1), Some(e2)) => Some(self.unify_types(*e1, *e2)?),
                    (None, None) => None,
                    (_, _) => todo!("error handling"),
                },
            )
            .into_id()),
            (Type::Primitive(p1), Type::Primitive(p2)) if p1 == p2 => {
                Ok(Type::Primitive(p1.clone()).into_id())
            }

            (Type::Code(_p1), Type::Code(_p2)) => {
                todo!("type system for multi-stage computation has not implemented yet")
            }
            (p1, p2) => Err(Error(ErrorKind::TypeMismatch(p1.clone(), p2.clone()), 0..0)), //todo:span
        }
    }
    pub fn bind_pattern(
        &mut self,
        t: TypeNodeId,
        ty_pat: &TypedPattern,
    ) -> Result<TypeNodeId, Error> {
        let TypedPattern { pat, .. } = ty_pat;
        let span = ty_pat.to_span();
        match pat {
            Pattern::Single(id) => {
                self.env.add_bind(&[(*id, t)]);
                Ok(t)
            }
            Pattern::Tuple(pats) => {
                let res = pats
                    .iter()
                    .map(|p| {
                        let ity = self.gen_intermediate_type_with_span(span.clone());
                        let p = TypedPattern {
                            pat: p.clone(),
                            ty: ity,
                        };
                        self.bind_pattern(ity, &p)
                    })
                    .try_collect::<Vec<_>>()?;

                Ok(Type::Tuple(res).into_id())
            }
        }
    }

    pub fn lookup(&self, name: &Symbol, span: &Span) -> Result<TypeNodeId, Error> {
        self.env.lookup(name).map_or_else(
            || {
                log::debug!("{:#?}", self.env);
                Err(Error(
                    ErrorKind::VariableNotFound(name.to_string()),
                    span.clone(),
                ))
            }, //todo:Span
            |v| Ok(*v),
        )
    }
    pub(crate) fn infer_type_literal(e: &Literal) -> Result<TypeNodeId, Error> {
        let pt = match e {
            Literal::Float(_s) => PType::Numeric,
            Literal::Int(_s) => PType::Int,
            Literal::String(_s) => PType::String,
            Literal::Now => PType::Numeric,
            Literal::SelfLit => panic!("\"self\" should not be shown at type inference stage"),
        };
        Ok(Type::Primitive(pt).into_id())
    }
    fn infer_vec(&mut self, e: &[ExprNodeId]) -> Result<Vec<TypeNodeId>, Error> {
        e.iter().map(|e| self.infer_type(*e)).try_collect()
    }
    fn infer_type(&mut self, e: ExprNodeId) -> Result<TypeNodeId, Error> {
        let span = e.to_span().clone();
        let res = match &e.to_expr() {
            Expr::Literal(l) => Self::infer_type_literal(l),
            Expr::Tuple(e) => Ok(Type::Tuple(self.infer_vec(e.as_slice())?).into_id()),
            Expr::Proj(e, idx) => {
                let tup = self.infer_type(*e)?;
                match tup.to_type() {
                    Type::Tuple(vec) => {
                        if vec.len() < *idx as usize {
                            Err(Error(
                                ErrorKind::IndexOutOfRange(vec.len() as u16, *idx as u16),
                                e.to_span().clone(),
                            ))
                        } else {
                            Ok(vec[*idx as usize])
                        }
                    }
                    _ => Err(Error(ErrorKind::IndexForNonTuple, e.to_span().clone())),
                }
            }
            Expr::Feed(id, body) => {
                let feedv = self.gen_intermediate_type();
                self.env.add_bind(&[(*id, feedv)]);
                let b = self.infer_type(*body);
                let res = self.unify_types(b?, feedv)?;
                if res.to_type().contains_function() {
<<<<<<< HEAD
                    Ok(res)
                } else {
=======
>>>>>>> e44ce91b
                    Err(Error(ErrorKind::NonPrimitiveInFeed, body.to_span().clone()))
                } else {
                    Ok(res)
                }
            }
            Expr::Lambda(p, rtype, body) => {
                self.env.extend();
                let ptypes: Vec<TypeNodeId> = p
                    .iter()
                    .map(|id| {
                        let pt = if !id.is_unknown() {
                            id.ty
                        } else {
                            self.gen_intermediate_type()
                        };
                        self.env.add_bind(&[(id.id, pt)]);
                        pt
                    })
                    .collect();
                let bty = if let Some(r) = rtype {
                    let bty = self.infer_type(*body)?;
                    self.unify_types(*r, bty)?
                } else {
                    self.infer_type(*body)?
                };
                self.env.to_outer();
                Ok(Type::Function(ptypes, bty, None).into_id())
            }
            Expr::Let(tpat, body, then) => {
                let bodyt = self.infer_type(*body)?;
                let idt = if !tpat.is_unknown() {
                    match tpat.ty.to_type() {
                        Type::Function(atypes, rty, s) => {
                            self.convert_unknown_function(&atypes, rty, s)
                        }
                        _ => tpat.ty,
                    }
                } else {
                    self.gen_intermediate_type()
                };

                let bodyt_u = self.unify_types(idt, bodyt)?;
                let _ = self.bind_pattern(bodyt_u, tpat)?;
                let res = match then {
                    Some(e) => self.infer_type(*e),
                    None => Ok(Type::Primitive(PType::Unit).into_id()),
                };
                res
            }
            Expr::LetRec(id, body, then) => {
                let idt = match (id.is_unknown(), id.ty.to_type()) {
                    (false, Type::Function(atypes, rty, s)) => {
                        self.convert_unknown_function(&atypes, rty, s)
                    }
                    _ => panic!("type for letrec is limited to function type in mimium."),
                };

                let body_i = self.gen_intermediate_type();
                self.env.add_bind(&[(id.id, body_i)]);
                let bodyt = self.infer_type(*body)?;
                let _ = self.unify_types(idt, bodyt)?;

                let res = match then {
                    Some(e) => self.infer_type(*e),
                    None => Ok(Type::Primitive(PType::Unit).into_id()),
                };
                res
            }
            Expr::Var(name, _time) => self.lookup(name, &span),
            Expr::Apply(fun, callee) => {
                let fnl = self.infer_type(*fun)?;
                let callee_t = self.infer_vec(callee.as_slice())?;
                let res_t = self.gen_intermediate_type();
                let fntype = Type::Function(callee_t, res_t, None).into_id();
                let restype = self.unify_types(fnl, fntype)?;
                if let Type::Function(_, r, _) = restype.to_type() {
                    Ok(r)
                } else {
                    Err(Error(
                        ErrorKind::NonFunction(restype.to_type().clone()),
                        span.clone(),
                    ))
                }
            }
            Expr::If(cond, then, opt_else) => {
                let condt = self.infer_type(*cond)?;
                let _bt = self.unify_types(Type::Primitive(PType::Numeric).into_id(), condt); //todo:boolean type
                let thent = self.infer_type(*then)?;
                let elset = opt_else.map_or(Ok(Type::Primitive(PType::Unit).into_id()), |e| {
                    self.infer_type(e)
                })?;
                self.unify_types(thent, elset)
            }
            Expr::Block(expr) => expr.map_or(Ok(Type::Primitive(PType::Unit).into_id()), |e| {
                self.infer_type(e)
            }),
            _ => {
                // todo!();
                Ok(Type::Primitive(PType::Unit).into_id())
            }
        };
        res.map(|ty| {
            self.result_map.insert(e.0, ty);
            ty
        })
    }
    pub fn lookup_res(&self, e: ExprNodeId) -> TypeNodeId {
        *self.result_map.get(&e.0).expect("type inference failed")
    }
}

pub fn infer_root(e: ExprNodeId) -> Result<InferContext, Error> {
    let mut ctx = InferContext::default();
    let _ = ctx.infer_type(e)?;
    ctx.substitute_all_intermediates();
    Ok(ctx)
}<|MERGE_RESOLUTION|>--- conflicted
+++ resolved
@@ -211,16 +211,9 @@
         let mut e_list = self
             .result_map
             .iter()
-<<<<<<< HEAD
             .map(|(e, t)| {
                 log::debug!("e: {:?} t: {}", e, t.to_type());
                 (*e, self.substitute_type(*t))
-=======
-            .filter_map(|(e, t)| {
-                t.to_type()
-                    .is_intermediate()
-                    .and_then(|id| self.substitute_intermediate_type(id).map(|t| (*e, t)))
->>>>>>> e44ce91b
             })
             .collect::<Vec<_>>();
 
@@ -382,11 +375,6 @@
                 let b = self.infer_type(*body);
                 let res = self.unify_types(b?, feedv)?;
                 if res.to_type().contains_function() {
-<<<<<<< HEAD
-                    Ok(res)
-                } else {
-=======
->>>>>>> e44ce91b
                     Err(Error(ErrorKind::NonPrimitiveInFeed, body.to_span().clone()))
                 } else {
                     Ok(res)
