--- conflicted
+++ resolved
@@ -55,20 +55,16 @@
             ErrorKind::NonPrimitiveInFeed => {
                 write!(f, "Function that uses self cannot be return function type.")
             }
-<<<<<<< HEAD
-            ErrorKind::NonFunction(t) => {
-                write!(f, "{} is not a function type.", t.to_string_for_error())
-            }
-=======
             ErrorKind::NonFunctionForApply(t) => write!(
                 f,
-                "{t} is not applicable because it is not a function type."
+                "{} is not applicable because it is not a function type.",
+                t.to_string_for_error()
             ),
             ErrorKind::NonFunctionForLetRec(t) => write!(
                 f,
-                "\"letrec\" requires the expression to be function type but it was {t} type."
+                "\"letrec\" requires the expression to be function type but it was {} type.",
+                t.to_string_for_error()
             ),
->>>>>>> ef080c6d
         }
     }
 }
