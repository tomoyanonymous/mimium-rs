use core::slice;
use slotmap::{DefaultKey, SlotMap};
use std::{cell::RefCell, cmp::Ordering, collections::HashMap, ops::Range, rc::Rc, sync::Arc};

pub mod builtin;
pub mod bytecode;
pub mod program;
mod ringbuffer;
pub use bytecode::*;
use ringbuffer::Ringbuffer;

use program::OpenUpValue;
pub use program::{FuncProto, Program};

use crate::{
    interner::{Symbol, ToSymbol},
    types::TypeSize,
};

use super::scheduler::{DummyScheduler, Scheduler, Time};
pub type RawVal = u64;
pub type ReturnCode = i64;

pub type ExtFunType = fn(&mut Machine) -> ReturnCode;
pub type ExtClsType = Arc<dyn Fn(&mut Machine) -> ReturnCode>;

#[derive(Debug, Default, PartialEq)]
struct StateStorage {
    pos: usize,
    rawdata: Vec<u64>,
    delay_sizes: Vec<u64>,
    delay_size_pos: usize,
}
impl StateStorage {
    fn resize(&mut self, size: usize) {
        self.rawdata.resize(size, 0)
    }
    fn get_state(&self, size: u64) -> &[RawVal] {
        unsafe {
            let head = self.rawdata.as_ptr().add(self.pos);
            slice::from_raw_parts(head, size as _)
        }
    }
    fn get_state_mut(&mut self, size: usize) -> &mut [RawVal] {
        unsafe {
            let head = self.rawdata.as_mut_ptr().add(self.pos);
            slice::from_raw_parts_mut(head, size as _)
        }
    }
    fn get_as_ringbuffer(&mut self, size_in_samples: u64) -> Ringbuffer<'_> {
        let data_head = unsafe { self.rawdata.as_mut_ptr().add(self.pos) };
        Ringbuffer::new(data_head, size_in_samples)
    }
    fn shift_pos(&mut self, offset: i16) {
        self.pos = (self.pos as i64 + offset as i64) as usize;
    }
}

#[derive(Debug, Clone, Copy, PartialEq, Eq)]
pub struct ClosureIdx(pub slotmap::DefaultKey);

#[derive(Debug, Clone, Default)]
struct StateStorageStack(Vec<ClosureIdx>);

impl StateStorageStack {
    pub fn push(&mut self, i: ClosureIdx) {
        self.0.push(i)
    }
    pub fn pop(&mut self) {
        let _ = self.0.pop();
    }
}

// Upvalues are used with Rc<RefCell<UpValue>> because it maybe shared between multiple closures
// Maybe it will be managed with some GC mechanism in the future.
#[derive(Debug, Clone, PartialEq)]
enum UpValue {
    Open(OpenUpValue),
    Closed(Vec<RawVal>),
}
type SharedUpValue = Rc<RefCell<UpValue>>;
impl From<OpenUpValue> for UpValue {
    fn from(value: OpenUpValue) -> Self {
        Self::Open(value)
    }
}

#[derive(Default)]
struct LocalUpValueMap(Vec<(Reg, SharedUpValue)>);

impl LocalUpValueMap {
    pub fn get_or_insert(&mut self, i: usize, size: TypeSize) -> SharedUpValue {
        self.0
            .iter()
            .find_map(|(i2, v)| (i == *i2 as _).then_some(v.clone()))
            .unwrap_or_else(|| {
                let v = Rc::new(RefCell::new(UpValue::Open(OpenUpValue(i, size))));
                self.0.push((i as Reg, v.clone()));
                v
            })
    }
}

#[derive(Debug, Default, PartialEq)]
//closure object dynamically allocated
pub(crate) struct Closure {
    pub fn_proto_pos: usize, //position of function prototype in global_ftable
    pub base_ptr: u64,       //base pointer to current closure, to calculate open upvalue
    pub is_closed: bool,
    pub(self) upvalues: Vec<SharedUpValue>,
    state_storage: StateStorage,
}
impl Closure {
    pub(self) fn new(
        program: &Program,
        base_ptr: u64,
        fn_i: usize,
        upv_map: &mut LocalUpValueMap,
    ) -> Self {
        let fnproto = &program.global_fn_table[fn_i].1;
        let upvalues = fnproto
            .upindexes
            .iter()
            .map(|OpenUpValue(i, size)| upv_map.get_or_insert(*i, *size))
            .collect::<Vec<_>>();
        let mut state_storage = StateStorage::default();
        state_storage.resize(fnproto.state_size as usize);
        Self {
            fn_proto_pos: fn_i,
            upvalues,
            is_closed: false,
            base_ptr,
            state_storage,
        }
    }
}

#[derive(Clone, Copy)]
enum RawValType {
    Float,
    Int,
    UInt,
}
impl Default for RawValType {
    fn default() -> Self {
        RawValType::Int
    }
}

pub struct Machine {
    stack: Vec<RawVal>,
    base_pointer: u64,
    closures: SlotMap<DefaultKey, Closure>,
    pub ext_fun_table: Vec<(Symbol, ExtFunType)>,
    fn_map: HashMap<usize, usize>, //index from fntable index of program to it of machine.
    pub ext_cls_table: Vec<(Symbol, ExtClsType)>,
    cls_map: HashMap<usize, usize>, //index from fntable index of program to it of machine.
    global_states: StateStorage,
    states_stack: StateStorageStack,
    delaysizes_pos_stack: Vec<usize>,
    global_vals: Vec<RawVal>,
    pub scheduler: Box<dyn Scheduler>,
    debug_stacktype: Vec<RawValType>,
}

macro_rules! binop {
    ($op:tt,$t:ty, $dst:expr,$src1:expr,$src2:expr,$self:ident) => {
        {
        $self.set_stacktype($dst as i64, RawValType::Float);
        $self.set_stack($dst as i64, Self::to_value::<$t>(
            Self::get_as::<$t>($self.get_stack($src1 as i64))
        $op Self::get_as::<$t>($self.get_stack($src2 as i64))))
    }
    };
}
macro_rules! binop_bool {
    ($op:tt, $dst:expr,$src1:expr,$src2:expr,$self:ident) => {
        {
        $self.set_stacktype($dst as i64, RawValType::Float);
        let bres:bool =
            Self::get_as::<f64>($self.get_stack($src1 as i64))
        $op Self::get_as::<f64>($self.get_stack($src2 as i64));
        let fres = if bres{
            1.0f64
        }else{
            0.0f64
        };
        $self.set_stack($dst as i64,Self::to_value::<f64>(fres))
    }
    };
}
macro_rules! binop_bool_compose {//for and&or
    ($op:tt, $dst:expr,$src1:expr,$src2:expr,$self:ident) => {
        {
        $self.set_stacktype($dst as i64, RawValType::Float);
        let bres:bool =
            Self::get_as::<f64>($self.get_stack($src1 as i64))>0.0
        $op Self::get_as::<f64>($self.get_stack($src2 as i64))>0.0;
        let fres = if bres{ 1.0f64 }else{ 0.0f64 };
        $self.set_stack($dst as i64,Self::to_value::<f64>(fres))
    }
    };
}
macro_rules! binopmethod {
    ($op:ident,$t:ty, $dst:expr,$src1:expr,$src2:expr,$self:ident) => {{
        $self.set_stacktype($dst as i64, RawValType::Float);
        $self.set_stack(
            $dst as i64,
            Self::to_value::<$t>(
                Self::get_as::<$t>($self.get_stack($src1 as i64))
                    .$op(Self::get_as::<$t>($self.get_stack($src2 as i64))),
            ),
        )
    }};
}
macro_rules! uniop {
    ($op:tt,$t:ty, $dst:expr,$src:expr,$self:ident) => {
        $self.set_stack($dst as i64,
            Self::to_value::<$t>(
            $op Self::get_as::<$t>($self.get_stack($src as i64))))
    };
}
macro_rules! uniop_bool {
    ($op:tt, $dst:expr,$src:expr,$self:ident) => {{
        let bres: bool = $op(Self::get_as::<f64>($self.get_stack($src as i64)) > 0.0);
        let fres = if bres { 1.0f64 } else { 0.0f64 };
        $self.set_stack($dst as i64, Self::to_value::<f64>(fres))
    }};
}
macro_rules! uniopmethod {
    ($op:tt,$t:ty, $dst:expr,$src:expr,$self:ident) => {{
        $self.set_stack(
            $dst as i64,
            Self::to_value::<$t>(Self::get_as::<$t>($self.get_stack($src as i64)).$op()),
        )
    }};
}

fn set_vec<T>(vec: &mut Vec<T>, i: usize, value: T)
where
    T: Clone + std::default::Default,
{
    match i.cmp(&vec.len()) {
        Ordering::Less => vec[i] = value,
        Ordering::Equal => vec.push(value),
        Ordering::Greater => {
            vec.resize(i, T::default());
            vec.push(value);
        }
    }
}
fn set_vec_range<T>(vec: &mut Vec<T>, i: usize, values: &[T])
where
    T: std::fmt::Debug + Copy + std::default::Default,
{
    //do not use copy_from_slice  or extend_from_slice because the ptr range may overwrap,
    // and copy_from_slice use ptr::copy_nonoverwrapping internally.
    // vec[range].copy_from_slice(values)
    let start = i;
    let end = i + values.len();
    if end > vec.len() {
        vec.resize(i, T::default());
    }
    match start.cmp(&vec.len()) {
        Ordering::Less => {
            let range = i..(i + values.len());
            for (v, i) in values.iter().zip(range.into_iter()) {
                vec[i] = *v;
            }
        }
        Ordering::Equal => values.iter().for_each(|v| vec.push(*v)),
        Ordering::Greater => values.iter().for_each(|v| vec.push(*v)),
    }
}

impl Machine {
    pub fn new(scheduler: Box<dyn Scheduler>) -> Self {
        let ext_fun_table = builtin::get_builtin_fns()
            .iter()
            .map(|(name, f, _t)| (name.to_symbol(), *f))
            .collect::<Vec<_>>();
        Self {
            stack: vec![],
            base_pointer: 0,
            closures: Default::default(),
            ext_fun_table,
            ext_cls_table: vec![],
            fn_map: HashMap::new(),
            cls_map: HashMap::new(),
            global_states: Default::default(),
            states_stack: Default::default(),
            delaysizes_pos_stack: vec![0],
            global_vals: vec![],
            scheduler,
            debug_stacktype: vec![RawValType::Int; 255],
        }
    }
    pub fn new_without_scheduler() -> Self {
        Self::new(Box::new(DummyScheduler))
    }
    pub fn clear_stack(&mut self) {
        self.stack.fill(0);
    }
    pub fn get_stack(&self, offset: i64) -> RawVal {
        // unsafe {
        //     *self
        //         .stack
        //         .get_unchecked((self.base_pointer + offset as u64) as usize)
        // }
        self.get_stack_range(offset, 1).1[0]
    }
    pub fn get_stack_range(&self, offset: i64, word_size: TypeSize) -> (Range<usize>, &[RawVal]) {
        let addr_start = self.base_pointer as usize + offset as usize;
        let addr_end = addr_start + word_size as usize;
        let start = self.stack.as_slice().as_ptr();
        let slice = unsafe {
            // w/ unstable feature
            // let (_,snd) = self.stack.as_slice().split_at_unchecked(offset as usize);
            // snd.split_at_unchecked(n as usize)
            let vstart = start.add(addr_start);
            slice::from_raw_parts(vstart, word_size as usize)
        };
        (addr_start..addr_end, slice)
    }
    pub fn get_stack_range_mut(
        &mut self,
        offset: i64,
        word_size: TypeSize,
    ) -> (Range<usize>, &mut [RawVal]) {
        let addr_start = self.base_pointer as usize + offset as usize;
        let addr_end = addr_start + word_size as usize;
        let start = self.stack.as_mut_ptr();
        let slice = unsafe {
            // w/ unstable feature
            // let (_,snd) = self.stack.as_slice().split_at_unchecked(offset as usize);
            // snd.split_at_unchecked(n as usize)
            let vstart = start.add(addr_start);
            slice::from_raw_parts_mut(vstart, word_size as usize)
        };
        (addr_start..addr_end, slice)
    }
    pub fn set_stack(&mut self, offset: i64, v: RawVal) {
        self.set_stack_range(offset, &[v])
    }
    pub fn set_stack_range(&mut self, offset: i64, vs: &[RawVal]) {
        // debug_assert!(!v.is_null());
        // debug_assert!(v.is_aligned());
        // let vs = unsafe { slice::from_raw_parts(v, size) };
        set_vec_range(
            &mut self.stack,
            (self.base_pointer as i64 + offset) as usize,
            vs,
        )
    }
    fn move_stack_range(&mut self, offset: i64, srcrange: Range<usize>) {
        let dest = (self.base_pointer as i64 + offset) as usize;
        if srcrange.end > self.stack.len() {
            self.stack.resize(srcrange.end, 0);
        }
        let dest_end = dest + (srcrange.end - srcrange.start);
        if dest_end > self.stack.len() {
            self.stack.resize(dest_end, 0);
        }
        self.stack.copy_within(srcrange, dest)
    }
    fn set_stacktype(&mut self, offset: i64, t: RawValType) {
        // set_vec(
        //     &mut self.debug_stacktype,
        //     (self.base_pointer as i64 + offset) as usize,
        //     t,
        // );
    }
    pub fn get_top_n(&self, n: usize) -> &[RawVal] {
        let len = self.stack.len();
        &self.stack[(len - n)..]
    }
    fn get_upvalue_offset(upper_base: usize, offset: OpenUpValue) -> usize {
        upper_base + offset.0
    }
    pub fn get_open_upvalue(
        &self,
        upper_base: usize,
        ov: OpenUpValue,
    ) -> (Range<usize>, &[RawVal]) {
        let OpenUpValue(_offset, size) = ov;
        // log::trace!("upper base:{}, upvalue:{}", upper_base, offset);
        let abs_pos = Self::get_upvalue_offset(upper_base, ov);
        let end = abs_pos + size as usize;
        let slice = unsafe {
            let vstart = self.stack.as_slice().as_ptr().add(abs_pos);
            slice::from_raw_parts(vstart, size as usize)
        };
        (abs_pos..end, slice)
    }
    pub(crate) fn get_closure(&self, idx: ClosureIdx) -> &Closure {
        debug_assert!(
            self.closures.contains_key(idx.0),
            "Invalid Closure Id referred"
        );
        unsafe { self.closures.get_unchecked(idx.0) }
    }
    fn get_closure_mut(&mut self, idx: ClosureIdx) -> &mut Closure {
        debug_assert!(
            self.closures.contains_key(idx.0),
            "Invalid Closure Id referred"
        );
        unsafe { self.closures.get_unchecked_mut(idx.0) }
    }
    fn get_current_state(&mut self) -> &mut StateStorage {
        if self.states_stack.0.is_empty() {
            &mut self.global_states
        } else {
            let idx = unsafe { self.states_stack.0.last().unwrap_unchecked() };
            &mut self.get_closure_mut(*idx).state_storage
        }
    }
    fn return_general(&mut self, iret: Reg, nret: Reg) -> &[u64] {
        let base = self.base_pointer as usize;
        let iret_abs = base + iret as usize;
        self.stack
            .copy_within(iret_abs..(iret_abs + nret as usize), base - 1);
        // clean up temporary variables to ensure that `nret`
        // at the top of the stack is the return value
        self.stack.truncate(base - 1 + nret as usize);
        let res_slice = self.stack.split_at(base).1;
        res_slice
    }

    pub fn get_as<T>(v: RawVal) -> T {
        unsafe { std::mem::transmute_copy::<RawVal, T>(&v) }
    }
    pub fn get_as_array<T>(v: &[RawVal]) -> &[T] {
        unsafe { std::mem::transmute::<&[RawVal], &[T]>(v) }
    }
    pub fn to_value<T>(v: T) -> RawVal {
        assert_eq!(std::mem::size_of::<T>(), 8);
        unsafe { std::mem::transmute_copy::<T, RawVal>(&v) }
    }
    fn call_function<F>(
        &mut self,
        func_pos: u8,
        _nargs: u8,
        nret_req: u8,
        mut action: F,
    ) -> ReturnCode
    where
        F: FnMut(&mut Self) -> ReturnCode,
    {
        let offset = (func_pos + 1) as u64;
        self.delaysizes_pos_stack.push(0);
        self.base_pointer += offset;
        let nret = action(self);

        if nret_req > nret as u8 {
            panic!("invalid number of return value required.");
        }
        // shrink stack so as to match with number of return values
        self.stack
            .truncate((self.base_pointer as i64 + nret_req as i64) as usize);
        self.base_pointer -= offset;
        self.delaysizes_pos_stack.pop();
        nret
    }
    fn close_upvalues(&mut self, src: Reg) {
        let clsidx = Self::get_as::<ClosureIdx>(self.get_stack(src as _));

        self.get_closure(clsidx).upvalues.iter().for_each(|upv| {
            let upv = &mut *upv.borrow_mut();
            if let UpValue::Open(i) = upv {
                let (_range, ov) = self.get_open_upvalue(self.base_pointer as usize, *i);
                *upv = UpValue::Closed(ov.to_vec());
            }
        });
        let cls = self.get_closure_mut(clsidx);
        cls.is_closed = true;
    }
    #[allow(clippy::filter_map_bool_then)]
    fn release_open_closures(&mut self, local_closures: &[ClosureIdx]) {
        //currently disabled until correct garbage collection is implemented!

        // for clsidx in local_closures.iter() {
        //     let cls = self.get_closure(*clsidx);
        //     if !cls.is_closed {
        //         log::debug!("release {:?}", clsidx);

        //         self.closures.remove(clsidx.0);
        //     }
        // }
    }
    /// Execute function, return retcode.
    pub fn execute(
        &mut self,
        func_i: usize,
        prog: &Program,
        cls_i: Option<ClosureIdx>,
    ) -> ReturnCode {
        let (_fname, func) = &prog.global_fn_table[func_i];
        let mut local_closures: Vec<ClosureIdx> = vec![];
        let mut upv_map = LocalUpValueMap::default();
        let mut pcounter = 0;
        // if cfg!(test) {
        //     log::trace!("{:?}", func);
        // }

        loop {
            // if cfg!(debug_assertions) && log::max_level() >= log::Level::Trace {
            //     let mut line = String::new();
            //     line += &format!("{: <20} {}", func.bytecodes[pcounter], ": [");
            //     for i in 0..self.stack.len() {
            //         if i == self.base_pointer as usize {
            //             line += "!";
            //         }
            //         line += &match self.debug_stacktype[i] {
            //             RawValType::Float => format!("{0:.5}f", Self::get_as::<f64>(self.stack[i])),
            //             RawValType::Int => format!("{0:.5}i", Self::get_as::<i64>(self.stack[i])),
            //             RawValType::UInt => format!("{0:.5}u", Self::get_as::<u64>(self.stack[i])),
            //         };
            //         if i < self.stack.len() - 1 {
            //             line += ",";
            //         }
            //     }
            //     line += "]";
            //     log::trace!("{line}");
            // }
            let mut increment = 1;
            match func.bytecodes[pcounter] {
                Instruction::Move(dst, src) => {
                    self.set_stack(dst as i64, self.get_stack(src as i64));
                }
                Instruction::MoveConst(dst, pos) => {
                    self.set_stack(dst as i64, func.constants[pos as usize]);
                }
                Instruction::MoveRange(dst, src, n) => {
                    let (range, _slice) = self.get_stack_range(src as _, n);
                    self.move_stack_range(dst as i64, range);
                }
                Instruction::CallCls(func, nargs, nret_req) => {
                    let addr = self.get_stack(func as i64);
                    let cls_i = Self::get_as::<ClosureIdx>(addr);
                    let cls = self.get_closure(cls_i);
                    let pos_of_f = cls.fn_proto_pos;
                    self.states_stack.push(cls_i);
                    self.call_function(func, nargs, nret_req, move |machine| {
                        machine.execute(pos_of_f, prog, Some(cls_i))
                    });
                    self.states_stack.pop();
                }
                Instruction::Call(func, nargs, nret_req) => {
                    let pos_of_f = Self::get_as::<usize>(self.get_stack(func as i64));
                    self.call_function(func, nargs, nret_req, move |machine| {
                        machine.execute(pos_of_f, prog, None)
                    });
                }
                Instruction::CallExtFun(func, nargs, nret_req) => {
                    let ext_fn_idx = self.get_stack(func as i64) as usize;
                    let fi = self.fn_map.get(&ext_fn_idx).unwrap();
                    let f = self.ext_fun_table[*fi].1;
                    let nret = self.call_function(func, nargs, nret_req, f);
                    // return
                    let base = self.base_pointer as usize;
                    let iret = base + func as usize + 1;
                    self.stack
                        .copy_within(iret..(iret + nret as usize), base + func as usize);
                    self.stack.truncate(base + func as usize + nret as usize);
                }
                Instruction::CallExtCls(func, nargs, nret_req) => {
                    let cls_idx = self
                        .cls_map
                        .get(&(self.get_stack(func as i64) as usize))
                        .expect("closure map not resolved.");
                    let (_name, cls) = &self.ext_cls_table[*cls_idx];
                    let cls = cls.clone();
                    self.call_function(func, nargs, nret_req, move |machine| cls(machine));
                }
                Instruction::Closure(dst, fn_index) => {
                    let fn_proto_pos = self.get_stack(fn_index as i64) as usize;

                    let vaddr = ClosureIdx(self.closures.insert(Closure::new(
                        prog,
                        self.base_pointer,
                        fn_proto_pos,
                        &mut upv_map,
                    )));

                    local_closures.push(vaddr);
                    self.set_stack(dst as i64, Self::to_value(vaddr));
                }
                Instruction::Close(src) => {
                    self.close_upvalues(src);
                }
                Instruction::Return0 => {
                    self.stack.truncate((self.base_pointer - 1) as usize);
                    self.release_open_closures(&local_closures);
                    return 0;
                }
                Instruction::Return(iret, nret) => {
                    let _ = self.return_general(iret, nret);
                    self.release_open_closures(&local_closures);
                    return nret.into();
                }
                Instruction::GetUpValue(dst, index, size) => {
                    {
                        let up_i = cls_i.unwrap();
                        let cls = self.get_closure(up_i);
                        let upvalues = &cls.upvalues;
                        let rv = &upvalues[index as usize];
                        let vs = match &*rv.borrow() {
                            UpValue::Open(i) => {
                                let upper_base = cls.base_ptr as usize;
                                let (_range, rawv) = self.get_open_upvalue(upper_base, *i);
                                // log::trace!("open {}", unsafe {
                                //     std::mem::transmute::<u64, f64>(rawv[0])
                                // });
                                // assert_eq!(rawv.len(), size as usize);
                                let rawv: &[RawVal] = unsafe { std::mem::transmute(rawv) };
                                rawv
                            }
                            UpValue::Closed(rawval) => {
                                //force borrow because closure cell and stack never collisions
                                let rawv: &[RawVal] =
                                    unsafe { std::mem::transmute(rawval.as_slice()) };
                                rawv
                                //
                            }
                        };
                        self.set_stack_range(dst as i64, vs);
                    };
                }
                Instruction::SetUpValue(index, src, size) => {
                    let up_i = cls_i.unwrap();
                    let cls = self.get_closure(up_i);
                    let upper_base = cls.base_ptr as usize;
                    let upvalues = &cls.upvalues;
                    let (_range, v) = self.get_stack_range(src as i64, size);
                    let rv = &mut *upvalues[index as usize].borrow_mut();
                    match rv {
                        UpValue::Open(OpenUpValue(ref i, ref mut size)) => {
                            let (range, _v) = self.get_stack_range(src as i64, *size);
                            let dest = upper_base + *i;
                            unsafe {
                                //force borrow because closure cell and stack never collisions
                                let dst = slice::from_raw_parts_mut(
                                    std::mem::transmute::<*const RawVal, *mut RawVal>(
                                        self.stack.as_ptr(),
                                    ),
                                    self.stack.len(),
                                );
                                dst.copy_within(range, dest);
                            }
                        }
                        UpValue::Closed(ref mut uv) => {
                            uv.as_mut_slice().copy_from_slice(v);
                        }
                    };
                }
                Instruction::GetGlobal(dst, gid, size) => {
                    let gvs = unsafe {
                        let vstart = self.global_vals.as_ptr().offset(gid as _);
                        debug_assert!(!vstart.is_null());
                        // debug_assert!(vstart.is_aligned());
                        slice::from_raw_parts(vstart, size as _)
                    };
                    self.set_stack_range(dst as i64, gvs)
                }
                Instruction::SetGlobal(gid, src, size) => {
                    let gvs = unsafe {
                        let vstart = self.global_vals.as_mut_ptr().offset(gid as _);
                        debug_assert!(!vstart.is_null());
                        // debug_assert!(vstart.is_aligned());
                        slice::from_raw_parts_mut(vstart, size as _)
                    };
                    let (_, slice) = self.get_stack_range(src as i64, size);
                    gvs.copy_from_slice(slice);
                }
                Instruction::Jmp(offset) => {
                    // -1 is for the offset in last increment
                    increment = offset;
                }
                Instruction::JmpIfNeg(cond, offset) => {
                    let cond_v = self.get_stack(cond as i64);
                    if Self::get_as::<f64>(cond_v) <= 0.0 {
                        increment = offset;
                    }
                }
                Instruction::AddF(dst, src1, src2) => binop!(+,f64,dst,src1,src2,self),
                Instruction::SubF(dst, src1, src2) => {
                    binop!(-,f64,dst,src1,src2,self)
                }
                Instruction::MulF(dst, src1, src2) => binop!(*,f64,dst,src1,src2,self),
                Instruction::DivF(dst, src1, src2) => binop!(/,f64,dst,src1,src2,self),
                Instruction::ModF(dst, src1, src2) => binop!(%,f64,dst,src1,src2,self),
                Instruction::NegF(dst, src) => uniop!(-,f64,dst,src,self),
                Instruction::AbsF(dst, src) => uniopmethod!(abs, f64, dst, src, self),
                Instruction::SqrtF(dst, src) => uniopmethod!(sqrt, f64, dst, src, self),
                Instruction::SinF(dst, src) => uniopmethod!(sin, f64, dst, src, self),
                Instruction::CosF(dst, src) => uniopmethod!(cos, f64, dst, src, self),
                Instruction::PowF(dst, src1, src2) => {
                    binopmethod!(powf, f64, dst, src1, src2, self)
                }
                Instruction::LogF(dst, src1, src2) => binopmethod!(log, f64, dst, src1, src2, self),
                Instruction::AddI(dst, src1, src2) => binop!(+,i64,dst,src1,src2,self),
                Instruction::SubI(dst, src1, src2) => binop!(-,i64,dst,src1,src2,self),
                Instruction::MulI(dst, src1, src2) => binop!(*,i64,dst,src1,src2,self),
                Instruction::DivI(dst, src1, src2) => binop!(/,i64,dst,src1,src2,self),
                Instruction::ModI(dst, src1, src2) => binop!(%,i64,dst,src1,src2,self),
                Instruction::NegI(dst, src) => uniop!(-,i64,dst,src,self),
                Instruction::AbsI(dst, src) => uniopmethod!(abs, i64, dst, src, self),
                Instruction::PowI(dst, lhs, rhs) => binop!(^,i64,dst,lhs,rhs,self),
                Instruction::LogI(_, _, _) => todo!(),
                Instruction::Not(dst, src) => uniop_bool!(!, dst, src, self),
                Instruction::Eq(dst, src1, src2) => binop_bool!(==,dst,src1,src2,self),
                Instruction::Ne(dst, src1, src2) => binop_bool!(!=,dst,src1,src2,self),
                Instruction::Gt(dst, src1, src2) => binop_bool!(>,dst,src1,src2,self),
                Instruction::Ge(dst, src1, src2) => binop_bool!(>=,dst,src1,src2,self),
                Instruction::Lt(dst, src1, src2) => binop_bool!(<,dst,src1,src2,self),
                Instruction::Le(dst, src1, src2) => binop_bool!(<=,dst,src1,src2,self),
                Instruction::And(dst, src1, src2) => binop_bool_compose!(&&,dst,src1,src2,self),
                Instruction::Or(dst, src1, src2) => binop_bool_compose!(||,dst,src1,src2,self),
                Instruction::CastFtoI(dst, src) => self.set_stack(
                    dst as i64,
                    Self::to_value::<i64>(Self::get_as::<f64>(self.get_stack(src as i64)) as i64),
                ),
                Instruction::CastItoF(dst, src) => self.set_stack(
                    dst as i64,
                    Self::to_value::<f64>(Self::get_as::<i64>(self.get_stack(src as i64)) as f64),
                ),
                Instruction::CastItoB(dst, src) => self.set_stack(
                    dst as i64,
                    Self::to_value::<bool>(Self::get_as::<i64>(self.get_stack(src as i64)) != 0),
                ),
                Instruction::GetState(dst, size) => {
                    //force borrow because state storage and stack never collisions
                    let v: &[RawVal] = unsafe {
                        std::mem::transmute(self.get_current_state().get_state(size as _))
                    };
                    self.set_stack_range(dst as i64, v);
                }
                Instruction::SetState(src, size) => {
                    let vs = {
                        let (_range, v) = self.get_stack_range(src as i64, size as _);
                        unsafe { std::mem::transmute::<&[RawVal], &[RawVal]>(v) }
                    };
                    let dst = self.get_current_state().get_state_mut(size as _);
                    dst.copy_from_slice(vs);
                }
                Instruction::ShiftStatePos(v) => self.get_current_state().shift_pos(v),
                Instruction::Delay(dst, src, time) => {
                    let i = self.get_stack(src as i64);
                    let t = self.get_stack(time as i64);
                    let delaysize_i =
                        unsafe { self.delaysizes_pos_stack.last().unwrap_unchecked() };

                    let size_in_samples = unsafe { func.delay_sizes.get_unchecked(*delaysize_i) };
                    let mut ringbuf = self.get_current_state().get_as_ringbuffer(*size_in_samples);

                    let res = ringbuf.process(i, t);
                    self.set_stack(dst as i64, res);
                }
                Instruction::Mem(dst, src) => {
                    let s = self.get_stack(src as i64);
                    let ptr = self.get_current_state().get_state_mut(1);
                    let v = Self::to_value(ptr[0]);
                    self.set_stack(dst as i64, v);
                    let ptr = self.get_current_state().get_state_mut(1);
                    ptr[0] = s;
                }
                Instruction::Dummy => {
                    unreachable!()
                }
            }
            pcounter = (pcounter as i64 + increment as i64) as usize;
        }
    }
    pub fn install_extern_fn(&mut self, name: Symbol, f: ExtFunType) {
        self.ext_fun_table.push((name, f));
    }
    pub fn install_extern_cls(&mut self, name: Symbol, f: ExtClsType) {
        self.ext_cls_table.push((name, f));
    }
    pub fn link_functions(&mut self, prog: &Program) {
        //link external functions
        self.global_vals = prog.global_vals.clone();
        prog.ext_fun_table
            .iter()
            .enumerate()
            .for_each(|(i, (name, _ty))| {
                if let Some((j, _)) = self
                    .ext_fun_table
                    .iter()
                    .enumerate()
                    .find(|(_j, (fname, _fn))| name == fname)
                {
                    self.fn_map.insert(i, j);
                } else {
                    panic!("external function {} cannot be found", name);
                };
            });
        prog.ext_cls_table
            .iter()
            .enumerate()
            .for_each(|(i, (name, _ty))| {
                if let Some((j, _)) = self
                    .ext_cls_table
                    .iter()
                    .enumerate()
                    .find(|(_j, (fname, _fn))| name == fname)
                {
                    self.cls_map.insert(i, j);
                } else {
                    panic!("external closure {} cannot be found", name);
                };
            });
    }
    pub fn execute_idx(&mut self, prog: &Program, idx: usize) -> ReturnCode {
        let (_name, func) = &prog.global_fn_table[idx];
        if !func.bytecodes.is_empty() {
            self.global_states.resize(func.state_size as usize);
            // 0 is always base pointer to the main function
            if self.stack.len() > 0 {
                self.stack[0] = 0;
            }
            self.base_pointer = 1;
            self.execute(idx, prog, None)
        } else {
            0
        }
    }
    pub fn execute_entry(&mut self, prog: &Program, entry: &Symbol) -> ReturnCode {
        if let Some(idx) = prog.get_fun_index(entry) {
            self.execute_idx(prog, idx)
        } else {
            -1
        }
    }
    pub fn execute_main(&mut self, prog: &Program) -> ReturnCode {
        //internal function table 0 is always mimium_main
        self.global_states
            .resize(prog.global_fn_table[0].1.state_size as usize);
        // 0 is always base pointer to the main function
        self.base_pointer += 1;
        self.execute(0, prog, None)
    }
    pub fn execute_task(&mut self, now: Time, prog: &Program) {
        self.scheduler.set_cur_time(now);

<<<<<<< HEAD
        while let Some(task_cls) = self.scheduler.pop_task(now, prog) {
            log::debug!("task id {:?}", task_cls);
=======
        if let Some(task_cls) = self.scheduler.pop_task(now, prog) {
>>>>>>> 81e184b9
            let closure = self.get_closure(task_cls);
            self.execute(closure.fn_proto_pos, prog, Some(task_cls));
            // self.closures.remove(task_cls.0);
        }
    }
}

#[cfg(test)]
mod test;<|MERGE_RESOLUTION|>--- conflicted
+++ resolved
@@ -843,12 +843,7 @@
     pub fn execute_task(&mut self, now: Time, prog: &Program) {
         self.scheduler.set_cur_time(now);
 
-<<<<<<< HEAD
         while let Some(task_cls) = self.scheduler.pop_task(now, prog) {
-            log::debug!("task id {:?}", task_cls);
-=======
-        if let Some(task_cls) = self.scheduler.pop_task(now, prog) {
->>>>>>> 81e184b9
             let closure = self.get_closure(task_cls);
             self.execute(closure.fn_proto_pos, prog, Some(task_cls));
             // self.closures.remove(task_cls.0);
